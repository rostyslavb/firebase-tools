--- conflicted
+++ resolved
@@ -2,8 +2,5 @@
 - Improve support for the Node.js 12 (Beta) runtime in the Functions emulator.
 - Allow specifying the config (`firebase.json`) file using the `--config`/`-c` flag.
 - Fixes issue where `emulators:exec` could fail to shut down cleanly (#2477).
-<<<<<<< HEAD
-- Allow starting the UI with `emulators:exec` using the `--ui` flag.
-=======
 - Fixes issue where database emulator did not properly load initial rules (#2483).
->>>>>>> 8f32beae
+- Allow starting the UI with `emulators:exec` using the `--ui` flag.