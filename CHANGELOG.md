--- conflicted
+++ resolved
@@ -1,8 +1,5 @@
 - Fixes issue where `Authorization` header was missing from callable functions in the emulator (#2459).
 - Improve support for the Node.js 12 (Beta) runtime in the Functions emulator.
 - Allow specifying the config (`firebase.json`) file using the `--config`/`-c` flag.
-<<<<<<< HEAD
-- Allow starting the UI with `emulators:exec` using the `--ui` flag.
-=======
 - Fixes issue where `emulators:exec` could fail to shut down cleanly (#2477).
->>>>>>> 2441e5d4
+- Allow starting the UI with `emulators:exec` using the `--ui` flag.