import * as _ from "lodash";
import * as path from "path";
import * as express from "express";
import * as request from "request";
import * as clc from "cli-color";
import * as http from "http";

import * as logger from "../logger";
import * as track from "../track";
import { Constants } from "./constants";
import { EmulatorInfo, EmulatorInstance, EmulatorLog, Emulators } from "./types";
import * as chokidar from "chokidar";

import * as spawn from "cross-spawn";
import { ChildProcess, spawnSync } from "child_process";
import {
  EmulatedTriggerDefinition,
  EmulatedTriggerType,
  FunctionsRuntimeBundle,
  FunctionsRuntimeFeatures,
  getFunctionRegion,
  getFunctionService,
  FunctionsRuntimeArgs,
} from "./functionsEmulatorShared";
import { EmulatorRegistry } from "./registry";
import { EventEmitter } from "events";
import * as stream from "stream";
import { EmulatorLogger, Verbosity } from "./emulatorLogger";
import { RuntimeWorkerPool, RuntimeWorker } from "./functionsRuntimeWorker";
<<<<<<< HEAD
import { PubsubEmulator } from "./pubsubEmulator";
=======
import { FirebaseError } from "../error";
>>>>>>> 5f77df9b

const EVENT_INVOKE = "functions:invoke";

/*
 * The Realtime Database emulator expects the `path` field in its trigger
 * definition to be relative to the database root. This regex is used to extract
 * that path from the `resource` member in the trigger definition used by the
 * functions emulator.
 */
const DATABASE_PATH_PATTERN = new RegExp("^projects/[^/]+/instances/[^/]+/refs(/.*)$");

/**
 * Global pool of FunctionsRuntimeWorkers.
 */
const WORKER_POOL = new RuntimeWorkerPool();

export interface FunctionsEmulatorArgs {
  projectId: string;
  functionsDir: string;
  port?: number;
  host?: string;
  quiet?: boolean;
  disabledRuntimeFeatures?: FunctionsRuntimeFeatures;
}

// FunctionsRuntimeInstance is the handler for a running function invocation
export interface FunctionsRuntimeInstance {
  // Process ID
  pid: number;
  // An emitter which sends our EmulatorLog events from the runtime.
  events: EventEmitter;
  // A promise which is fulfilled when the runtime has exited
  exit: Promise<number>;

  // A function to manually kill the child process as normal cleanup
  shutdown(): void;
  // A function to manually kill the child process in case of errors
  kill(signal?: string): void;
  // Send an IPC message to the child process
  send(args: FunctionsRuntimeArgs): boolean;
}

interface RequestWithRawBody extends express.Request {
  rawBody: Buffer;
}

interface TriggerDescription {
  name: string;
  type: string;
  details?: string;
  ignored?: boolean;
}

export class FunctionsEmulator implements EmulatorInstance {
  static getHttpFunctionUrl(
    host: string,
    port: number,
    projectId: string,
    name: string,
    region: string
  ): string {
    return `http://${host}:${port}/${projectId}/${region}/${name}`;
  }

  createHubServer(bundleTemplate: FunctionsRuntimeBundle, nodeBinary: string): express.Application {
    const hub = express();

    hub.use((req, res, next) => {
      const chunks: Buffer[] = [];
      req.on("data", (chunk: Buffer) => {
        chunks.push(chunk);
      });
      req.on("end", () => {
        (req as RequestWithRawBody).rawBody = Buffer.concat(chunks);
        next();
      });
    });

    hub.get("/", async (req, res) => {
      res.json({ status: "alive" });
    });

    // The URL for the function that the other emulators (Firestore, etc) use.
    // TODO(abehaskins): Make the other emulators use the route below and remove this.
    const backgroundFunctionRoute = "/functions/projects/:project_id/triggers/:trigger_name";

    // The URL that the developer sees, this is the same URL that the legacy emulator used.
    const httpsFunctionRoute = `/:project_id/:region/:trigger_name`;

    // A trigger named "foo" needs to respond at "foo" as well as "foo/*" but not "fooBar".
    const httpsFunctionRoutes = [httpsFunctionRoute, `${httpsFunctionRoute}/*`];

    const backgroundHandler = async (req: express.Request, res: express.Response) => {
      const method = req.method;
      const triggerId = req.params.trigger_name;

      EmulatorLogger.log("DEBUG", `Accepted request ${method} ${req.url} --> ${triggerId}`);

      const reqBody = (req as RequestWithRawBody).rawBody;
      const proto = JSON.parse(reqBody.toString());

      const worker = this.startFunctionRuntime(
        bundleTemplate,
        triggerId,
        EmulatedTriggerType.BACKGROUND,
        nodeBinary,
        proto
      );

      worker.onLogs((el: EmulatorLog) => {
        if (el.level === "FATAL") {
          res.send(el.text);
        }
      });

      // For analytics, track the invoked service
      if (triggerId) {
        const trigger = this.getTriggerById(triggerId);
        track(EVENT_INVOKE, getFunctionService(trigger));
      }

      await worker.waitForDone();
      return res.json({ status: "acknowledged" });
    };

    // Define a common handler function to use for GET and POST requests.
    const httpsHandler: express.RequestHandler = async (
      req: express.Request,
      res: express.Response
    ) => {
      const method = req.method;
      const triggerId = req.params.trigger_name;

      logger.debug(`Accepted request ${method} ${req.url} --> ${triggerId}`);

      const reqBody = (req as RequestWithRawBody).rawBody;

      const worker = this.startFunctionRuntime(
        bundleTemplate,
        triggerId,
        EmulatedTriggerType.HTTPS,
        nodeBinary
      );

      worker.onLogs((el: EmulatorLog) => {
        if (el.level === "FATAL") {
          res.status(500).send(el.text);
        }
      });

      // Wait for the worker to set up its internal HTTP server
      await worker.waitForSocketReady();

      track(EVENT_INVOKE, "https");

      EmulatorLogger.log("DEBUG", `[functions] Runtime ready! Sending request!`);

      if (!worker.lastArgs) {
        throw new FirebaseError("Cannot execute on a worker with no arguments");
      }

      if (!worker.lastArgs.frb.socketPath) {
        throw new FirebaseError(
          `Cannot execute on a worker without a socketPath: ${JSON.stringify(worker.lastArgs)}`
        );
      }

      // We do this instead of just 302'ing because many HTTP clients don't respect 302s so it may
      // cause unexpected situations - not to mention CORS troubles and this enables us to use
      // a socketPath (IPC socket) instead of consuming yet another port which is probably faster as well.
      const runtimeReq = http.request(
        {
          method,
          path: req.url || "/",
          headers: req.headers,
          socketPath: worker.lastArgs.frb.socketPath,
        },
        (runtimeRes: http.IncomingMessage) => {
          function forwardStatusAndHeaders(): void {
            res.status(runtimeRes.statusCode || 200);
            if (!res.headersSent) {
              Object.keys(runtimeRes.headers).forEach((key) => {
                const val = runtimeRes.headers[key];
                if (val) {
                  res.setHeader(key, val);
                }
              });
            }
          }

          runtimeRes.on("data", (buf) => {
            forwardStatusAndHeaders();
            res.write(buf);
          });

          runtimeRes.on("close", () => {
            forwardStatusAndHeaders();
            res.end();
          });

          runtimeRes.on("end", () => {
            forwardStatusAndHeaders();
            res.end();
          });
        }
      );

      runtimeReq.on("error", () => {
        res.end();
      });

      // If the original request had a body, forward that over the connection.
      // TODO: Why is this not handled by the pipe?
      if (reqBody) {
        runtimeReq.write(reqBody);
        runtimeReq.end();
      }

      // Pipe the incoming request over the socket.
      req
        .pipe(
          runtimeReq,
          { end: true }
        )
        .on("error", () => {
          res.end();
        });

      await worker.waitForDone();
    };

    // The ordering here is important. The longer routes (background)
    // need to be registered first otherwise the HTTP functions consume
    // all events.
    hub.post(backgroundFunctionRoute, backgroundHandler);
    hub.all(httpsFunctionRoutes, httpsHandler);
    return hub;
  }

  startFunctionRuntime(
    bundleTemplate: FunctionsRuntimeBundle,
    triggerId: string,
    triggerType: EmulatedTriggerType,
    nodeBinary: string,
    proto?: any,
    runtimeOpts?: InvokeRuntimeOpts
  ): RuntimeWorker {
    const runtimeBundle: FunctionsRuntimeBundle = {
      ...bundleTemplate,
      ports: {
        firestore: EmulatorRegistry.getPort(Emulators.FIRESTORE),
        database: EmulatorRegistry.getPort(Emulators.DATABASE),
        pubsub: EmulatorRegistry.getPort(Emulators.PUBSUB),
      },
      proto,
      triggerId,
      triggerType,
    };

    const worker = invokeRuntime(nodeBinary, runtimeBundle, runtimeOpts || {});
    return worker;
  }

  nodeBinary: string = "";

  private server?: http.Server;
  private triggers: EmulatedTriggerDefinition[] = [];
  private knownTriggerIDs: { [triggerId: string]: boolean } = {};

<<<<<<< HEAD
  // TODO(samstern): options is only used within the constructor, we should
  // just pass in projectId, projectDir, and functions.source so that we drop
  // the options dependency.
  constructor(private options: any, private args: FunctionsEmulatorArgs) {
    this.projectId = getProjectId(this.options, false);

    this.functionsDir = path.join(
      this.options.config.projectDir,
      this.options.config.get("functions.source")
    );

=======
  constructor(private args: FunctionsEmulatorArgs) {
>>>>>>> 5f77df9b
    // TODO: Would prefer not to have static state but here we are!
    EmulatorLogger.verbosity = this.args.quiet ? Verbosity.QUIET : Verbosity.DEBUG;
  }

  async start(): Promise<void> {
    this.nodeBinary = await this.askInstallNodeVersion(this.args.functionsDir);
    const { host, port } = this.getInfo();
    this.server = this.createHubServer(this.getBaseBundle(), this.nodeBinary).listen(port, host);
  }

  async connect(): Promise<void> {
    EmulatorLogger.logLabeled(
      "BULLET",
      "functions",
      `Watching "${this.args.functionsDir}" for Cloud Functions...`
    );

    const watcher = chokidar.watch(this.args.functionsDir, {
      ignored: [
        /.+?[\\\/]node_modules[\\\/].+?/, // Ignore node_modules
        /(^|[\/\\])\../, // Ignore files which begin the a period
        /.+\.log/, // Ignore files which have a .log extension
      ],
      persistent: true,
    });

    // TODO(abehaskins): Gracefully handle removal of deleted function definitions
    const loadTriggers = async () => {
      /*
      When a user changes their code, we need to look for triggers defined in their updates sources.
      To do this, we spin up a "diagnostic" runtime invocation. In other words, we pretend we're
      going to invoke a cloud function in the emulator, but stop short of actually running a function.
      Instead, we set up the environment and catch a special "triggers-parsed" log from the runtime
      then exit out.

      A "diagnostic" FunctionsRuntimeBundle looks just like a normal bundle except functionId == "".
       */

      // Before loading any triggers we need to make sure there are no 'stale' workers
      // in the pool that would cause us to run old code.
      WORKER_POOL.refresh();

      const worker = invokeRuntime(this.nodeBinary, this.getBaseBundle());

      const triggerParseEvent = await EmulatorLog.waitForLog(
        worker.runtime.events,
        "SYSTEM",
        "triggers-parsed"
      );
      const triggerDefinitions = triggerParseEvent.data
        .triggerDefinitions as EmulatedTriggerDefinition[];

      const toSetup = triggerDefinitions.filter(
        (definition) => !this.knownTriggerIDs[definition.name]
      );

      this.triggers = triggerDefinitions;

      const triggerResults: TriggerDescription[] = [];

      for (const definition of toSetup) {
        if (definition.httpsTrigger) {
          // TODO(samstern): Right now we only emulate each function in one region, but it's possible
          //                 that a developer is running the same function in multiple regions.
          const region = getFunctionRegion(definition);
          const url = FunctionsEmulator.getHttpFunctionUrl(
            this.getInfo().host,
            this.getInfo().port,
            this.args.projectId,
            definition.name,
            region
          );

          triggerResults.push({
            name: definition.name,
            type: "http",
            details: url,
          });
        } else {
          const service: string = getFunctionService(definition);
          const result: TriggerDescription = {
            name: definition.name,
            type: Constants.getServiceName(service),
          };

          let added = false;
          switch (service) {
            case Constants.SERVICE_FIRESTORE:
              added = await this.addFirestoreTrigger(this.args.projectId, definition);
              break;
            case Constants.SERVICE_REALTIME_DATABASE:
              added = await this.addRealtimeDatabaseTrigger(this.args.projectId, definition);
              break;
            case Constants.SERVICE_PUBSUB:
              added = await this.addPubsubTrigger(this.projectId, definition);
              break;
            default:
              EmulatorLogger.log("DEBUG", `Unsupported trigger: ${JSON.stringify(definition)}`);
              break;
          }
          result.ignored = !added;
          triggerResults.push(result);
        }

        this.knownTriggerIDs[definition.name] = true;
      }

      const successTriggers = triggerResults.filter((r) => !r.ignored);
      for (const result of successTriggers) {
        const msg = result.details
          ? `${clc.bold(result.type)} function initialized (${result.details}).`
          : `${clc.bold(result.type)} function initialized.`;
        EmulatorLogger.logLabeled("SUCCESS", `functions[${result.name}]`, msg);
      }

      const ignoreTriggers = triggerResults.filter((r) => r.ignored);
      for (const result of ignoreTriggers) {
        const msg = `function ignored because the ${
          result.type
        } emulator does not exist or is not running.`;
        EmulatorLogger.logLabeled("BULLET", `functions[${result.name}]`, msg);
      }
    };

    const debouncedLoadTriggers = _.debounce(loadTriggers, 1000);
    watcher.on("change", (filePath) => {
      EmulatorLogger.log("DEBUG", `File ${filePath} changed, reloading triggers`);
      return debouncedLoadTriggers();
    });

    return loadTriggers();
  }

  addRealtimeDatabaseTrigger(
    projectId: string,
    definition: EmulatedTriggerDefinition
  ): Promise<boolean> {
    const databasePort = EmulatorRegistry.getPort(Emulators.DATABASE);
    if (!databasePort) {
      return Promise.resolve(false);
    }
    if (definition.eventTrigger === undefined) {
      EmulatorLogger.log(
        "WARN",
        `Event trigger "${definition.name}" has undefined "eventTrigger" member`
      );
      return Promise.reject();
    }

    const result: string[] | null = DATABASE_PATH_PATTERN.exec(definition.eventTrigger.resource);
    if (result === null || result.length !== 2) {
      EmulatorLogger.log(
        "WARN",
        `Event trigger "${definition.name}" has malformed "resource" member. ` +
          `${definition.eventTrigger.resource}`
      );
      return Promise.reject();
    }

    const bundle = JSON.stringify({
      name: `projects/${projectId}/locations/_/functions/${definition.name}`,
      path: result[1], // path stored in the first capture group
      event: definition.eventTrigger.eventType,
      topic: `projects/${projectId}/topics/${definition.name}`,
    });

    logger.debug(`addDatabaseTrigger`, JSON.stringify(bundle));
    return new Promise<boolean>((resolve, reject) => {
      let setTriggersPath = `http://localhost:${databasePort}/.settings/functionTriggers.json`;
      if (projectId !== "") {
        setTriggersPath += `?ns=${projectId}`;
      } else {
        EmulatorLogger.log(
          "WARN",
          `No project in use. Registering function trigger for sentinel namespace '${
            Constants.DEFAULT_DATABASE_EMULATOR_NAMESPACE
          }'`
        );
      }
      request.post(
        setTriggersPath,
        {
          auth: {
            bearer: "owner",
          },
          body: bundle,
        },
        (err, res, body) => {
          if (err) {
            EmulatorLogger.log("WARN", "Error adding trigger: " + err);
            reject();
            return;
          }

          resolve(true);
        }
      );
    });
  }

  addFirestoreTrigger(projectId: string, definition: EmulatedTriggerDefinition): Promise<boolean> {
    const firestorePort = EmulatorRegistry.getPort(Emulators.FIRESTORE);
    if (!firestorePort) {
      return Promise.resolve(false);
    }

    const bundle = JSON.stringify({ eventTrigger: definition.eventTrigger });
    logger.debug(`addFirestoreTrigger`, JSON.stringify(bundle));

    return new Promise<boolean>((resolve, reject) => {
      request.put(
        `http://localhost:${firestorePort}/emulator/v1/projects/${projectId}/triggers/${
          definition.name
        }`,
        {
          body: bundle,
        },
        (err, res, body) => {
          if (err) {
            EmulatorLogger.log("WARN", "Error adding trigger: " + err);
            reject();
            return;
          }

          resolve(true);
        }
      );
    });
  }

  addPubsubTrigger(projectId: string, definition: EmulatedTriggerDefinition): Promise<boolean> {
    const pubsubPort = EmulatorRegistry.getPort(Emulators.PUBSUB);
    if (!pubsubPort) {
      return Promise.resolve(false);
    }

    if (!definition.eventTrigger) {
      return Promise.resolve(false);
    }

    const pubsubEmulator = EmulatorRegistry.get(Emulators.PUBSUB) as PubsubEmulator;

    logger.debug(`addPubsubTrigger`, JSON.stringify({ eventTrigger: definition.eventTrigger }));

    // "resource":\"projects/{PROJECT_ID}/topics/{TOPIC_ID}";
    const resource = definition.eventTrigger.resource;
    const resourceParts = resource.split("/");
    const topic = resourceParts[resourceParts.length - 1];

    return pubsubEmulator
      .addTrigger(topic, definition.name)
      .then(() => {
        return true;
      })
      .catch((err) => {
        return false;
      });
  }

  async stop(): Promise<void> {
    WORKER_POOL.exit();
    Promise.resolve(this.server && this.server.close());
  }

  getProjectId(): string {
    return this.args.projectId;
  }

  getInfo(): EmulatorInfo {
    const host = this.args.host || Constants.getDefaultHost(Emulators.FUNCTIONS);
    const port = this.args.port || Constants.getDefaultPort(Emulators.FUNCTIONS);

    return {
      host,
      port,
    };
  }

  getName(): Emulators {
    return Emulators.FUNCTIONS;
  }

  getTriggers(): EmulatedTriggerDefinition[] {
    return this.triggers;
  }

  getTriggerById(triggerId: string): EmulatedTriggerDefinition {
    for (const trigger of this.triggers) {
      if (trigger.name === triggerId) {
        return trigger;
      }
    }

    throw new FirebaseError(`No trigger with name ${triggerId}`);
  }

  getBaseBundle(): FunctionsRuntimeBundle {
    return {
      cwd: this.args.functionsDir,
      projectId: this.args.projectId,
      triggerId: "",
      triggerType: undefined,
      ports: {
        firestore: EmulatorRegistry.getPort(Emulators.FIRESTORE),
        database: EmulatorRegistry.getPort(Emulators.DATABASE),
        pubsub: EmulatorRegistry.getPort(Emulators.PUBSUB),
      },
      disabled_features: this.args.disabledRuntimeFeatures,
    };
  }

  /**
   * Returns the path to a "node" executable to use.
   */
  async askInstallNodeVersion(cwd: string): Promise<string> {
    const pkg = require(path.join(cwd, "package.json"));

    // If the developer hasn't specified a Node to use, inform them that it's an option and use default
    if (!pkg.engines || !pkg.engines.node) {
      EmulatorLogger.log(
        "WARN",
        "Your functions directory does not specify a Node version.\n   " +
          "- Learn more at https://firebase.google.com/docs/functions/manage-functions#set_runtime_options"
      );
      return process.execPath;
    }

    const hostMajorVersion = process.versions.node.split(".")[0];
    const requestedMajorVersion = pkg.engines.node;
    let localMajorVersion = "0";
    const localNodePath = path.join(cwd, "node_modules/.bin/node");

    // Next check if we have a Node install in the node_modules folder
    try {
      const localNodeOutput = spawnSync(localNodePath, ["--version"]).stdout.toString();
      localMajorVersion = localNodeOutput.slice(1).split(".")[0];
    } catch (err) {
      // Will happen if we haven't asked about local version yet
    }

    // If the requested version is the same as the host, let's use that
    if (requestedMajorVersion === hostMajorVersion) {
      EmulatorLogger.logLabeled(
        "SUCCESS",
        "functions",
        `Using node@${requestedMajorVersion} from host.`
      );
      return process.execPath;
    }

    // If the requested version is already locally available, let's use that
    if (localMajorVersion === requestedMajorVersion) {
      EmulatorLogger.logLabeled(
        "SUCCESS",
        "functions",
        `Using node@${requestedMajorVersion} from local cache.`
      );
      return localNodePath;
    }

    /*
    Otherwise we'll begin the conversational flow to install the correct version locally
   */

    EmulatorLogger.log(
      "WARN",
      `Your requested "node" version "${requestedMajorVersion}" doesn't match your global version "${hostMajorVersion}"`
    );

    return process.execPath;
  }
}

export interface InvokeRuntimeOpts {
  serializedTriggers?: string;
  env?: { [key: string]: string };
  ignore_warnings?: boolean;
}

export function invokeRuntime(
  nodeBinary: string,
  frb: FunctionsRuntimeBundle,
  opts?: InvokeRuntimeOpts
): RuntimeWorker {
  opts = opts || {};

  // If we can use an existing worker there is almost nothing to do.
  if (WORKER_POOL.readyForWork(frb.triggerId)) {
    return WORKER_POOL.submitWork(frb.triggerId, frb, opts.serializedTriggers);
  }

  const emitter = new EventEmitter();
  const metadata: { [key: string]: any } = {};

  const args = [path.join(__dirname, "functionsEmulatorRuntime")];

  if (opts.ignore_warnings) {
    args.unshift("--no-warnings");
  }

  const childProcess = spawn(nodeBinary, args, {
    env: { node: nodeBinary, ...opts.env, ...process.env },
    cwd: frb.cwd,
    stdio: ["pipe", "pipe", "pipe", "ipc"],
  });

  const buffers: {
    [pipe: string]: {
      pipe: stream.Readable;
      value: string;
    };
  } = {
    stderr: { pipe: childProcess.stderr, value: "" },
    stdout: { pipe: childProcess.stdout, value: "" },
  };

  const ipcBuffer = { value: "" };
  childProcess.on("message", (message: any) => {
    onData(childProcess, emitter, ipcBuffer, message);
  });

  for (const id in buffers) {
    if (buffers.hasOwnProperty(id)) {
      const buffer = buffers[id];
      buffer.pipe.on("data", (buf: Buffer) => {
        onData(childProcess, emitter, buffer, buf);
      });
    }
  }

  const runtime: FunctionsRuntimeInstance = {
    pid: childProcess.pid,
    exit: new Promise<number>((resolve) => {
      childProcess.on("exit", resolve);
    }),
    events: emitter,
    shutdown: () => {
      childProcess.kill();
    },
    kill: (signal?: string) => {
      childProcess.kill(signal);
      emitter.emit("log", new EmulatorLog("SYSTEM", "runtime-status", "killed"));
    },
    send: (args: FunctionsRuntimeArgs) => {
      return childProcess.send(JSON.stringify(args));
    },
  };

  WORKER_POOL.addWorker(frb.triggerId, runtime);
  return WORKER_POOL.submitWork(frb.triggerId, frb, opts.serializedTriggers);
}

function onData(
  runtime: ChildProcess,
  emitter: EventEmitter,
  buffer: { value: string },
  buf: Buffer
): void {
  buffer.value += buf.toString();

  const lines = buffer.value.split("\n");

  if (lines.length > 1) {
    // slice(0, -1) returns all elements but the last
    lines.slice(0, -1).forEach((line: string) => {
      const log = EmulatorLog.fromJSON(line);
      emitter.emit("log", log);

      if (log.level === "FATAL") {
        // Something went wrong, if we don't kill the process it'll wait for timeoutMs.
        emitter.emit("log", new EmulatorLog("SYSTEM", "runtime-status", "killed"));
        runtime.kill();
      }
    });
  }

  buffer.value = lines[lines.length - 1];
}<|MERGE_RESOLUTION|>--- conflicted
+++ resolved
@@ -27,11 +27,8 @@
 import * as stream from "stream";
 import { EmulatorLogger, Verbosity } from "./emulatorLogger";
 import { RuntimeWorkerPool, RuntimeWorker } from "./functionsRuntimeWorker";
-<<<<<<< HEAD
 import { PubsubEmulator } from "./pubsubEmulator";
-=======
 import { FirebaseError } from "../error";
->>>>>>> 5f77df9b
 
 const EVENT_INVOKE = "functions:invoke";
 
@@ -301,21 +298,7 @@
   private triggers: EmulatedTriggerDefinition[] = [];
   private knownTriggerIDs: { [triggerId: string]: boolean } = {};
 
-<<<<<<< HEAD
-  // TODO(samstern): options is only used within the constructor, we should
-  // just pass in projectId, projectDir, and functions.source so that we drop
-  // the options dependency.
-  constructor(private options: any, private args: FunctionsEmulatorArgs) {
-    this.projectId = getProjectId(this.options, false);
-
-    this.functionsDir = path.join(
-      this.options.config.projectDir,
-      this.options.config.get("functions.source")
-    );
-
-=======
   constructor(private args: FunctionsEmulatorArgs) {
->>>>>>> 5f77df9b
     // TODO: Would prefer not to have static state but here we are!
     EmulatorLogger.verbosity = this.args.quiet ? Verbosity.QUIET : Verbosity.DEBUG;
   }
@@ -410,7 +393,7 @@
               added = await this.addRealtimeDatabaseTrigger(this.args.projectId, definition);
               break;
             case Constants.SERVICE_PUBSUB:
-              added = await this.addPubsubTrigger(this.projectId, definition);
+              added = await this.addPubsubTrigger(this.args.projectId, definition);
               break;
             default:
               EmulatorLogger.log("DEBUG", `Unsupported trigger: ${JSON.stringify(definition)}`);
