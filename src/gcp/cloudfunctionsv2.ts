--- conflicted
+++ resolved
@@ -168,13 +168,13 @@
 }
 
 export const DEFAULT_PUBLIC_POLICY = {
-    version: 3,
-    bindings: [
-        {
-            role: "roles/run.invoker",
-            members: ["allusers"],
-        },
-    ],
+  version: 3,
+  bindings: [
+    {
+      role: "roles/run.invoker",
+      members: ["allusers"],
+    },
+  ],
 };
 
 /**
@@ -252,12 +252,8 @@
     const res = await client.post<typeof cloudFunction, Operation>(
       components.join("/"),
       cloudFunction,
-<<<<<<< HEAD
       { queryParams: { functionId } }
     );
-=======
-      { queryParams: {functionId} });
->>>>>>> 6bac24cb
     return res.body;
   } catch (err) {
     throw functionsOpLogReject(cloudFunction.name, "create", err);
@@ -296,13 +292,8 @@
 export async function listAllFunctions(projectId: string): Promise<ListFunctionsResponse> {
   // NOTE: until namespace conflict resolution is implemented, prod will only support us-west1, though
   // the preprod version still only supports us-central1 isntead.
-<<<<<<< HEAD
   const region = functionsV2Origin.match(/autopush/) ? "us-central1" : "us-west1";
   logger.debug(`GCFv2 does not yet support listing all regions. Restricting to ${region}`);
-=======
-  const region = functionsV2Origin.match(/autopush/) ? 'us-central1' : 'us-west1';
-  logger.warn("GCFv2 does not yet support listing all regions. This limits support to us-central only");
->>>>>>> 6bac24cb
   return await listFunctionsInternal(projectId, /* region=*/ region);
 }
 
@@ -316,11 +307,7 @@
   let pageToken = "";
   while (true) {
     const url = `projects/${projectId}/locations/${region}/functions`;
-<<<<<<< HEAD
     const opts = pageToken == "" ? {} : { queryParams: { pageToken } };
-=======
-    const opts = pageToken == "" ? {} : { queryParams: { pageToken} };
->>>>>>> 6bac24cb
     const res = await client.get<Response>(url, opts);
     functions.push(...(res.body.functions || []));
     for (const region of res.body.unreachable || []) {
