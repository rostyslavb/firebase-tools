--- conflicted
+++ resolved
@@ -1,28 +1,22 @@
 "use strict";
 
 import * as _ from "lodash";
-import * as clc from "cli-color";
 import * as path from "path";
 import * as express from "express";
-import * as fft from "firebase-functions-test";
 import * as request from "request";
 
 import * as getProjectId from "./getProjectId";
 import * as functionsConfig from "./functionsConfig";
 import * as utils from "./utils";
 import * as logger from "./logger";
-import * as parseTriggers from "./parseTriggers";
 import { Constants } from "./emulator/constants";
 import { EmulatorInstance, Emulators } from "./emulator/types";
-<<<<<<< HEAD
 import * as prompt from "./prompt";
 
 import * as spawn from "cross-spawn";
 import { spawnSync } from "child_process";
 import { FunctionsRuntimeBundle, getTriggers } from "./functionsShared";
-=======
 import { EmulatorRegistry } from "./emulator/registry";
->>>>>>> 451b76b8
 
 const SERVICE_FIRESTORE = "firestore.googleapis.com";
 const SUPPORTED_SERVICES = [SERVICE_FIRESTORE];
