--- conflicted
+++ resolved
@@ -3,12 +3,7 @@
 
 import { FirebaseError } from "../error";
 import * as logger from "../logger";
-<<<<<<< HEAD
 import * as resolveSource from "./resolveSource";
-import * as rolesHelper from "./rolesHelper";
-=======
-import { UpdateWarning } from "./resolveSource";
->>>>>>> f00e0c7a
 import * as extensionsApi from "./extensionsApi";
 import { promptOnce } from "../prompt";
 import { createSourceFromLocation, logPrefix, SourceOrigin } from "./extensionsHelper";
@@ -69,7 +64,6 @@
   nextSourceOrigin: SourceOrigin,
   additionalMsg?: string
 ): Promise<void> {
-<<<<<<< HEAD
   let existingSourceOrigin: SourceOrigin;
   try {
     const registryEntry = await resolveSource.resolveRegistryEntry(extensionName);
@@ -81,82 +75,6 @@
   } catch {
     // If registry entry does not exist, assume existing source was from local directory or URL.
     existingSourceOrigin = SourceOrigin.LOCAL;
-=======
-  if (spec.license !== newSpec.license) {
-    const message =
-      "\n" +
-      "**License**\n" +
-      deletion(spec.license ? `- ${spec.license}\n` : "- None\n") +
-      addition(newSpec.license ? `+ ${newSpec.license}\n` : "+ None\n") +
-      "Do you wish to continue?";
-    await getConsent("license", marked(message));
-  }
-
-  const apisDiffDeletions = _.differenceWith(
-    spec.apis,
-    _.get(newSpec, "apis", []),
-    _.isEqual.bind(_)
-  );
-  const apisDiffAdditions = _.differenceWith(
-    newSpec.apis,
-    _.get(spec, "apis", []),
-    _.isEqual.bind(_)
-  );
-  if (apisDiffDeletions.length || apisDiffAdditions.length) {
-    let message = "\n**APIs:**\n";
-    apisDiffDeletions.forEach((api) => {
-      message += deletion(`- ${api.apiName} (${api.reason})\n`);
-    });
-    apisDiffAdditions.forEach((api) => {
-      message += addition(`+ ${api.apiName} (${api.reason})\n`);
-    });
-    message += "Do you wish to continue?";
-    await getConsent("apis", marked(message));
-  }
-
-  const resourcesDiffDeletions = _.differenceWith(
-    spec.resources,
-    _.get(newSpec, "resources", []),
-    compareResources
-  );
-  const resourcesDiffAdditions = _.differenceWith(
-    newSpec.resources,
-    _.get(spec, "resources", []),
-    compareResources
-  );
-  if (resourcesDiffDeletions.length || resourcesDiffAdditions.length) {
-    let message = "\n**Resources:**\n";
-    resourcesDiffDeletions.forEach((resource) => {
-      message += deletion(` - ${getResourceReadableName(resource)}`);
-    });
-    resourcesDiffAdditions.forEach((resource) => {
-      message += addition(`+ ${getResourceReadableName(resource)}`);
-    });
-    message += "Do you wish to continue?";
-    await getConsent("resources", marked(message));
-  }
-
-  const rolesDiffDeletions = _.differenceWith(
-    spec.roles,
-    _.get(newSpec, "roles", []),
-    _.isEqual.bind(_)
-  );
-  const rolesDiffAdditions = _.differenceWith(
-    newSpec.roles,
-    _.get(spec, "roles", []),
-    _.isEqual.bind(_)
-  );
-  if (rolesDiffDeletions.length || rolesDiffAdditions.length) {
-    let message = "\n**Permissions:**\n";
-    rolesDiffDeletions.forEach((role) => {
-      message += deletion(`- ${role.role} (${role.reason})\n`);
-    });
-    rolesDiffAdditions.forEach((role) => {
-      message += addition(`+ ${role.role} (${role.reason})\n`);
-    });
-    message += "Do you wish to continue?";
-    await getConsent("apis", marked(message));
->>>>>>> f00e0c7a
   }
 
   // We only allow the following types of updates.
@@ -251,25 +169,13 @@
  * @param updateOptions Info on the instance and associated resources to update
  */
 export async function update(updateOptions: UpdateOptions): Promise<any> {
-<<<<<<< HEAD
   const {
     projectId,
     instanceId,
     source,
     extRef,
     params,
-    rolesToAdd,
-    rolesToRemove,
-    serviceAccountEmail,
-    billingRequired,
   } = updateOptions;
-  await checkProjectBilling(projectId, instanceId, billingRequired);
-  await rolesHelper.grantRoles(
-    projectId,
-    serviceAccountEmail,
-    rolesToAdd.map((role) => role.role),
-    rolesToRemove.map((role) => role.role)
-  );
   if (source) {
     return await extensionsApi.updateInstance(projectId, instanceId, source, params);
   } else if (extRef) {
@@ -481,8 +387,4 @@
   existingSource: string
 ): Promise<string> {
   return updateToVersionFromRegistry(instanceId, existingSpec, existingSource, "latest");
-=======
-  const { projectId, instanceId, source, params } = updateOptions;
-  return await extensionsApi.updateInstance(projectId, instanceId, source, params);
->>>>>>> f00e0c7a
 }